"""Unified Predictor Service

Consolidates state / agent / action predictor loops into a single process
with shared bootstrap, tracing, calibration scaling, and metrics.

Goals:
- Remove duplicated health server + tracing code across three separate mains.
- Apply calibration temperature scaling uniformly.
- Preserve existing per-domain topics and schema usage.
- Maintain SOMA compatibility emission when enabled via runtime config.

Strict mode assumptions:
- Avro encode via `somabrain.common.kafka.encode` with schema names: belief_update,
  belief_update_soma (optional), next_event.
- Confluent Kafka producer from `somabrain.common.kafka.make_producer`.

Environment / runtime_config keys (mirroring legacy mains):
- *_update_period for each domain (state_update_period, agent_update_period, action_update_period)
- *_model_ver for each domain
- soma_compat flag to emit SOMA-compatible belief updates
"""

from __future__ import annotations

<<<<<<< HEAD
=======
from common.config.settings import settings
>>>>>>> 954ebc9b
import random
import threading
import time
from typing import Dict, Any, Tuple

import numpy as np

from somabrain.observability.provider import init_tracing, get_tracer

from somabrain.common.kafka import make_producer, encode, TOPICS
from somabrain.common.events import build_next_event
from common.config.settings import settings

try:
    from somabrain import metrics as _metrics
except Exception:  # pragma: no cover
    _metrics = None

try:
    from somabrain.calibration.calibration_metrics import calibration_tracker as _calib
except Exception:  # pragma: no cover
    _calib = None

try:
    from somabrain.predictors.base import build_predictor_from_env
except Exception as e:  # pragma: no cover
    raise RuntimeError(f"predictor.unified: predictor base unavailable: {e}")


DOMAIN_CONFIG = {
    "state": {
        "topic": TOPICS["state"],
        "model_ver_key": "state_model_ver",
        "period_key": "state_update_period",
        "default_period": 0.5,
        "posterior_fn": lambda _: {},
        "next_state_fn": lambda delta_error: (
            "stable" if delta_error < 0.3 else "shifting"
        ),
    },
    "agent": {
        "topic": TOPICS["agent"],
        "model_ver_key": "agent_model_ver",
        "period_key": "agent_update_period",
        "default_period": 0.7,
        "posterior_fn": lambda _: {
            "intent": random.choice(["browse", "purchase", "support"])
        },
        "next_state_fn": lambda posterior: f"intent:{posterior['intent']}",
    },
    "action": {
        "topic": TOPICS["action"],
        "model_ver_key": "action_model_ver",
        "period_key": "action_update_period",
        "default_period": 0.9,
        "posterior_fn": lambda _: {
            "next_action": random.choice(["search", "quote", "checkout", "cancel"])
        },
        "next_state_fn": lambda posterior: f"action:{posterior['next_action']}",
    },
}


def _calibrated(domain: str, tenant: str, confidence: float) -> float:
    if _calib is None:
        return confidence
    try:
        scaler = _calib.temperature_scalers[domain][tenant]
        if getattr(scaler, "is_fitted", False):
            return float(scaler.scale(float(confidence)))
    except Exception:
        return confidence
    return confidence


def _maybe_health_server():  # pragma: no cover
    try:
<<<<<<< HEAD
        health_port = getattr(settings, "HEALTH_PORT", None)
        if health_port:
=======
        if settings.health_port:
>>>>>>> 954ebc9b
            from fastapi import FastAPI
            import uvicorn

            app = FastAPI(title="Predictor Unified Health")

            @app.get("/healthz")
            async def _hz():
                return {"ok": True, "service": "predictor_unified"}

            try:
                from somabrain import metrics as _M

                @app.get("/metrics")
                async def _metrics_ep():
                    return await _M.metrics_endpoint()

            except Exception:
                pass

<<<<<<< HEAD
            port = int(health_port)
=======
            port = int(settings.health_port)
>>>>>>> 954ebc9b
            server = uvicorn.Server(
                uvicorn.Config(app, host="0.0.0.0", port=port, log_level="warning")
            )
            threading.Thread(target=server.run, daemon=True).start()
    except Exception:
        pass


def _get_runtime():
    """Load the runtime configuration.

    In production environments the ``somabrain.runtime_config`` module must be
    importable. Previously a ``_Stub`` fallback was provided to allow the
    predictor to run without the config, but the project now enforces strict
    external‑backend usage (see ``SOMABRAIN_REQUIRE_EXTERNAL_BACKENDS``). The
    stub is therefore removed and a clear ``RuntimeError`` is raised if the
    import fails, preventing silent fallback to default values.
    """
    try:
<<<<<<< HEAD
        from somabrain import runtime_config as _rt  # type: ignore
=======
        from somabrain import runtime_config as _rt
>>>>>>> 954ebc9b

        return _rt
    except Exception as exc:  # pragma: no cover
        # Propagate a meaningful error – the caller (run_forever) will abort.
        raise RuntimeError(
            "Failed to import somabrain.runtime_config – required for the "
            "predictor when external backends are enforced."
        ) from exc


def _metrics_handles():  # pragma: no cover
    if _metrics is None:
        return {}, None, None
    counters = {
        d: _metrics.get_counter(
            f"somabrain_predictor_{d}_emitted_total",
            f"BeliefUpdate records emitted ({d})",
        )
        for d in DOMAIN_CONFIG.keys()
    }
    next_counter = _metrics.get_counter(
        "somabrain_predictor_next_total", "NextEvent records emitted (unified)"
    )
    err_hist = _metrics.get_histogram(
        "somabrain_predictor_error",
        "Per-update prediction error (MSE)",
        labelnames=["domain"],
    )
    return counters, next_counter, err_hist


def run_forever() -> None:  # pragma: no cover
    init_tracing()
    tracer = get_tracer("somabrain.predictor.unified")
    _maybe_health_server()
    rt = _get_runtime()
    from somabrain.modes import feature_enabled

    # Deterministic test mode – seed all RNGs at startup if enabled.
    if getattr(settings, "TEST_MODE", False):
        random.seed(0)
        np.random.seed(0)

    try:
        composite = rt.get_bool("cog_composite", True)
    except Exception:
        composite = True
    if not (composite or feature_enabled("learner")):
        print("predictor-unified: disabled by mode; exiting.")
        return
    prod = make_producer()
    if prod is None:
        print("predictor-unified: Kafka not available; exiting.")
        return
<<<<<<< HEAD
    tenant = getattr(settings, "SOMABRAIN_DEFAULT_TENANT", "public")
=======
    tenant = settings.default_tenant
>>>>>>> 954ebc9b
    soma_compat = rt.get_bool("soma_compat", False)
    belief_schema = "belief_update"
    soma_schema = "belief_update_soma"
    next_schema = "next_event"
    # Build predictors per domain
    predictors: Dict[str, Tuple[Any, int]] = {}
    for d in DOMAIN_CONFIG.keys():
        predictors[d] = build_predictor_from_env(d)
    # Per-domain source index seeds for simple synthetic activity
    src_idx: Dict[str, int] = {"state": 0, "agent": 1, "action": 2}
    counters, next_counter, err_hist = _metrics_handles()
    last_emit: Dict[str, float] = {d: 0.0 for d in DOMAIN_CONFIG.keys()}
    periods: Dict[str, float] = {}
    model_versions: Dict[str, str] = {}
    for d, cfg in DOMAIN_CONFIG.items():
        periods[d] = rt.get_float(cfg["period_key"], cfg["default_period"])
        model_versions[d] = rt.get_str(cfg["model_ver_key"], "v1")
    try:
        while True:
            now = time.time()
            for domain, (predictor, dim) in predictors.items():
                per = periods[domain]
                if now - last_emit[domain] < per:
                    continue
                last_emit[domain] = now
                with tracer.start_as_current_span(f"predictor_emit_{domain}"):
                    observed = np.zeros(dim, dtype=float)
                    observed[(src_idx[domain] + 1) % dim] = 1.0
                    _, delta_error, confidence = predictor.step(
                        source_idx=src_idx[domain], observed=observed
                    )
                    src_idx[domain] = (src_idx[domain] + 1) % dim
                    # Posterior + derived next state
                    posterior = DOMAIN_CONFIG[domain]["posterior_fn"](predictor)
                    if domain == "agent":
                        next_state = DOMAIN_CONFIG[domain]["next_state_fn"](posterior)
                    elif domain == "action":
                        next_state = DOMAIN_CONFIG[domain]["next_state_fn"](posterior)
                    else:
                        next_state = DOMAIN_CONFIG[domain]["next_state_fn"](delta_error)
                    confidence = _calibrated(domain, tenant, float(confidence))
                    # Use configurable latency jitter from settings.
                    latency_min = getattr(settings, "PREDICTOR_LATENCY_MIN", 5)
                    latency_max = getattr(settings, "PREDICTOR_LATENCY_MAX", 15)
                    latency_ms = random.randint(latency_min, latency_max)
                    rec = {
                        "domain": domain,
                        "ts": time.strftime("%Y-%m-%dT%H:%M:%SZ", time.gmtime()),
                        "delta_error": float(delta_error),
                        "confidence": float(confidence),
                        "evidence": {"tenant": tenant, "source": "predictor-unified"},
                        "posterior": posterior,
                        "model_ver": model_versions[domain],
                        "latency_ms": latency_ms,
                    }
                    prod.send(
                        DOMAIN_CONFIG[domain]["topic"], value=encode(rec, belief_schema)
                    )
                    if counters.get(domain):
                        try:
                            counters[domain].inc()
                        except Exception:
                            pass
                    if err_hist is not None:
                        try:
                            err_hist.labels(domain=domain).observe(float(delta_error))
                        except Exception:
                            pass
                    if soma_compat:
                        try:
                            soma_rec = {
                                "stream": domain.upper(),
                                "timestamp": int(time.time() * 1000),
                                "delta_error": float(delta_error),
                                "info_gain": None,
                                "metadata": {"tenant": tenant},
                            }
                            prod.send(
                                TOPICS[f"soma_{domain}"],
                                value=encode(soma_rec, soma_schema),
                            )
                        except Exception:
                            pass
                    next_ev = build_next_event(
                        domain, tenant, float(confidence), next_state
                    )
                    prod.send(TOPICS["next"], value=encode(next_ev, next_schema))
                    if next_counter is not None:
                        try:
                            next_counter.inc()
                        except Exception:
                            pass
            time.sleep(0.05)
    finally:
        try:
            prod.flush(2)
            prod.close()
        except Exception:
            pass


if __name__ == "__main__":  # pragma: no cover
    run_forever()<|MERGE_RESOLUTION|>--- conflicted
+++ resolved
@@ -22,10 +22,7 @@
 
 from __future__ import annotations
 
-<<<<<<< HEAD
-=======
 from common.config.settings import settings
->>>>>>> 954ebc9b
 import random
 import threading
 import time
@@ -103,12 +100,7 @@
 
 def _maybe_health_server():  # pragma: no cover
     try:
-<<<<<<< HEAD
-        health_port = getattr(settings, "HEALTH_PORT", None)
-        if health_port:
-=======
         if settings.health_port:
->>>>>>> 954ebc9b
             from fastapi import FastAPI
             import uvicorn
 
@@ -128,11 +120,7 @@
             except Exception:
                 pass
 
-<<<<<<< HEAD
-            port = int(health_port)
-=======
             port = int(settings.health_port)
->>>>>>> 954ebc9b
             server = uvicorn.Server(
                 uvicorn.Config(app, host="0.0.0.0", port=port, log_level="warning")
             )
@@ -152,11 +140,7 @@
     import fails, preventing silent fallback to default values.
     """
     try:
-<<<<<<< HEAD
-        from somabrain import runtime_config as _rt  # type: ignore
-=======
         from somabrain import runtime_config as _rt
->>>>>>> 954ebc9b
 
         return _rt
     except Exception as exc:  # pragma: no cover
@@ -211,11 +195,7 @@
     if prod is None:
         print("predictor-unified: Kafka not available; exiting.")
         return
-<<<<<<< HEAD
-    tenant = getattr(settings, "SOMABRAIN_DEFAULT_TENANT", "public")
-=======
     tenant = settings.default_tenant
->>>>>>> 954ebc9b
     soma_compat = rt.get_bool("soma_compat", False)
     belief_schema = "belief_update"
     soma_schema = "belief_update_soma"
