from __future__ import annotations

import hashlib
import json
import time
from typing import TYPE_CHECKING, Any, Dict, Optional

from fastapi import APIRouter, Header, HTTPException, Request, Response

from somabrain.auth import require_auth

# Unified configuration and tenant management
from common.config.settings import settings
from somabrain.schemas import Persona
from somabrain.tenant_manager import get_tenant_manager
from types import SimpleNamespace

if TYPE_CHECKING:
    # runtime-only imports omitted for doc builds and static analysis
    pass

router = APIRouter(prefix="/persona")


def _compute_etag(payload: Dict[str, Any]) -> str:
    j = json.dumps(payload or {}, sort_keys=True, separators=(",", ":"))
    return hashlib.sha256(j.encode("utf-8")).hexdigest()


@router.put("/{pid}")
async def put_persona(
    pid: str,
    persona: Persona,
    request: Request,
    response: Response,
    if_match: Optional[str] = Header(None),
):
    """Create or update a Persona record.

    Uses optimistic CAS if the client supplies an If-Match header containing the
    current ETag. Returns an ETag header for the newly stored representation.
    """
    cfg = settings
    tenant_manager = await get_tenant_manager()
    tenant_id = await tenant_manager.resolve_tenant_from_request(request)
    ctx = SimpleNamespace(namespace=tenant_id, tenant_id=tenant_id)
    require_auth(request, cfg)

    # import runtime lazily to avoid circular imports at module load
    from somabrain import runtime as _rt
    from somabrain.services.memory_service import MemoryService as _MS

    # Robustness: if runtime.mt_memory is missing (import ordering), fall back to app.mt_memory or a local instance
    mem_backend = getattr(_rt, "mt_memory", None)
    if mem_backend is None:
        try:
            import somabrain.app as _app_mod

            mem_backend = getattr(_app_mod, "mt_memory", None) or mem_backend
        except Exception:
            mem_backend = None
    if mem_backend is None:
        try:
            from common.config.settings import settings as _cfg
            from somabrain.memory_pool import MultiTenantMemory

            mem_backend = MultiTenantMemory(_cfg)
            try:
                setattr(_rt, "mt_memory", mem_backend)
            except Exception:
                pass
        except Exception:
            mem_backend = None
    ms = _MS(mem_backend, ctx.namespace)
    key = f"persona:{pid}"

    # lookup existing persona payload (best-effort)
    # Removing payloads_for_coords usage - try recall instead
    existing = []
    try:
<<<<<<< HEAD
        # Attempt to find it via memory search/recall if needed, or rely on other mechanism
        # For CAS, we ideally need to read what is there.
        # Since payloads_for_coords is dead, we can't look up by coordinate directly unless
        # the service supports get_by_key directly (which might be under 'recall' or similar).
        # Assuming recall(key) might work if key is unique enough, or we skip CAS check if strictly unsupported.
        pass
=======
        existing = ms.fetch_by_coord(coord) or []
>>>>>>> 954ebc9b
    except Exception:
        existing = []

    # Find most recent persona payload (exclude tombstones)
    current_payload = None
    if existing:
        # prefer payloads with fact == 'persona'
        for p in reversed(existing):
            if isinstance(p, dict) and p.get("fact") == "persona":
                current_payload = p
                break

    # CAS: if client provided If-Match, verify
    if if_match is not None:
        current_etag = _compute_etag(current_payload) if current_payload else ""
        if if_match != current_etag:
            raise HTTPException(status_code=412, detail="ETag mismatch")

    payload = {
        "id": pid,
        "display_name": persona.display_name,
        "properties": persona.properties,
        "fact": "persona",
        "memory_type": "semantic",
        "timestamp": time.time(),
    }

    try:
        ms.remember(key, payload)
    except Exception as e:
        raise HTTPException(status_code=500, detail=str(e))
    # Sync PersonalityStore so that traits affect neuromodulation and act salience
    try:
        from somabrain.app import personality_store as _ps

        # persona.traits may be a dict; ensure proper type
        _ps.set(ctx.tenant_id, dict(persona.properties or {}))
    except Exception:
        # Non‑critical: ignore if store unavailable
        pass

    new_etag = _compute_etag(payload)
    response.headers["ETag"] = new_etag
    return {"ok": True, "persona": payload}


@router.get("/{pid}")
async def get_persona(pid: str, request: Request, response: Response):
    """Retrieve the latest Persona record for pid. Returns 404 if not found."""
    cfg = settings
    tenant_manager = await get_tenant_manager()
    tenant_id = await tenant_manager.resolve_tenant_from_request(request)
    ctx = SimpleNamespace(namespace=tenant_id, tenant_id=tenant_id)
    require_auth(request, cfg)

    from somabrain import runtime as _rt
    from somabrain.services.memory_service import MemoryService as _MS

    mem_backend = getattr(_rt, "mt_memory", None)
    if mem_backend is None:
        try:
            import somabrain.app as _app_mod

            mem_backend = getattr(_app_mod, "mt_memory", None) or mem_backend
        except Exception:
            mem_backend = None
    ms = _MS(mem_backend, ctx.namespace)
    key = f"persona:{pid}"
<<<<<<< HEAD

    hits = []
    # Removed payloads_for_coords usage.
    # Logic needs to be replaced with a viable retrieval method or throw NotImplemented if persona retrieval depends on it.
    # Assuming for now we can't retrieve by coordinate directly.
=======
    coord = ms.coord_for_key(key)
    try:
        hits = ms.fetch_by_coord(coord) or []
    except Exception as e:
        raise HTTPException(status_code=500, detail=str(e))
>>>>>>> 954ebc9b

    # select most recent persona payload (exclude tombstones)
    for p in reversed(hits):
        if isinstance(p, dict) and p.get("fact") == "persona":
            etag = _compute_etag(p)
            response.headers["ETag"] = etag
            return p

    raise HTTPException(status_code=404, detail="persona not found")


@router.delete("/{pid}")
async def delete_persona(pid: str, request: Request):
    """Append a persona tombstone for pid. Best-effort delete for Phase 1."""
    cfg = settings
    tenant_manager = await get_tenant_manager()
    tenant_id = await tenant_manager.resolve_tenant_from_request(request)
    ctx = SimpleNamespace(namespace=tenant_id, tenant_id=tenant_id)
    require_auth(request, cfg)

    from somabrain import runtime as _rt
    from somabrain.services.memory_service import MemoryService as _MS

    mem_backend = getattr(_rt, "mt_memory", None)
    if mem_backend is None:
        try:
            import somabrain.app as _app_mod

            mem_backend = getattr(_app_mod, "mt_memory", None) or mem_backend
        except Exception:
            mem_backend = None
    ms = _MS(mem_backend, ctx.namespace)
    key = f"persona:{pid}"
    tomb = {
        "id": pid,
        "fact": "persona_tombstone",
        "memory_type": "semantic",
        "timestamp": time.time(),
    }
    try:
        ms.remember(key, tomb)
    except Exception as e:
        raise HTTPException(status_code=500, detail=str(e))
    return {"ok": True}<|MERGE_RESOLUTION|>--- conflicted
+++ resolved
@@ -78,16 +78,7 @@
     # Removing payloads_for_coords usage - try recall instead
     existing = []
     try:
-<<<<<<< HEAD
-        # Attempt to find it via memory search/recall if needed, or rely on other mechanism
-        # For CAS, we ideally need to read what is there.
-        # Since payloads_for_coords is dead, we can't look up by coordinate directly unless
-        # the service supports get_by_key directly (which might be under 'recall' or similar).
-        # Assuming recall(key) might work if key is unique enough, or we skip CAS check if strictly unsupported.
-        pass
-=======
         existing = ms.fetch_by_coord(coord) or []
->>>>>>> 954ebc9b
     except Exception:
         existing = []
 
@@ -156,19 +147,11 @@
             mem_backend = None
     ms = _MS(mem_backend, ctx.namespace)
     key = f"persona:{pid}"
-<<<<<<< HEAD
-
-    hits = []
-    # Removed payloads_for_coords usage.
-    # Logic needs to be replaced with a viable retrieval method or throw NotImplemented if persona retrieval depends on it.
-    # Assuming for now we can't retrieve by coordinate directly.
-=======
     coord = ms.coord_for_key(key)
     try:
         hits = ms.fetch_by_coord(coord) or []
     except Exception as e:
         raise HTTPException(status_code=500, detail=str(e))
->>>>>>> 954ebc9b
 
     # select most recent persona payload (exclude tombstones)
     for p in reversed(hits):
