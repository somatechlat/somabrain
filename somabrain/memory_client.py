--- conflicted
+++ resolved
@@ -1423,39 +1423,6 @@
         namespace = str(namespace or "public")
         return tenant, namespace
 
-<<<<<<< HEAD
-        def remember(
-            self, coord_key: str, payload: dict, request_id: str | None = None
-        ) -> Tuple[float, float, float]:
-            """Store a memory using a stable coordinate derived from ``coord_key``.
-
-            The method now supports **degradation mode**:
-
-            * If the external memory service is unhealthy (``self.is_degraded``), the
-                payload is cached in‑process (``self._working_cache``) and enqueued to
-                the durable outbox table via ``enqueue_event``.
-            * The call returns the computed coordinate immediately – no remote HTTP
-                request is performed.
-            * When the service is healthy the original fast‑path behaviour is
-                retained (including the optional ``fast_ack`` executor path).
-
-            Normalisation of optional metadata (phase, quality_score, domains,
-            reasoning_chain) remains unchanged.
-            """
-            # -------------------------------------------------------------------
-            # Degradation fast‑path – avoid any HTTP calls when the service is down.
-            # -------------------------------------------------------------------
-            if self.is_degraded:
-                # Resolve tenant for outbox scoping.
-                tenant, _ = self._tenant_namespace()
-                # Cache locally for immediate reads.
-                self._working_cache[(tenant, coord_key)] = payload
-                # Enqueue a durable outbox event for later sync.
-                from somabrain.db.outbox import enqueue_event
-
-                # Use a deterministic dedupe_key if the payload does not provide one.
-                dedupe = payload.get("dedupe_key")
-=======
     def remember(
         self, coord_key: str, payload: dict, request_id: str | None = None
     ) -> Tuple[float, float, float]:
@@ -1484,34 +1451,12 @@
 
             dedupe = payload.get("dedupe_key")
             try:
->>>>>>> 954ebc9b
                 enqueue_event(
                     topic="memory_write",
                     payload=payload,
                     dedupe_key=dedupe,
                     tenant_id=tenant,
                 )
-<<<<<<< HEAD
-                # Return the coordinate (computed later) – we mimic the normal return
-                # shape by falling through to the enrichment logic below.
-                # ----------------------------------------------------------------
-                # Enrichment (universal part) – needed for the caller's expectations.
-                # ----------------------------------------------------------------
-                enriched, universe, _hdr = self._compat_enrich_payload(
-                    payload, coord_key
-                )
-                coord = _stable_coord(f"{universe}::{coord_key}")
-                # Store the coordinate back into the cached payload for consistency.
-                payload = dict(enriched)
-                payload["coordinate"] = coord
-                return coord
-
-            # -------------------------------------------------------------------
-            # Healthy path – original behaviour (including fast‑ack and async handling).
-            # -------------------------------------------------------------------
-            # Fail fast if the memory backend is not fully healthy.
-            self._require_healthy()
-=======
             except Exception as exc:
                 # Fail fast to avoid silent loss; caller can retry once backend is up.
                 raise RuntimeError(
@@ -1532,7 +1477,6 @@
         # -------------------------------------------------------------------
         # Fail fast if the memory backend is not fully healthy.
         self._require_healthy()
->>>>>>> 954ebc9b
 
         # include universe in coordinate hashing to avoid collisions across branches
         # and enrich payload
@@ -1608,10 +1552,6 @@
         import uuid
 
         # Import uuid locally to avoid top‑level dependency.
-<<<<<<< HEAD
-
-=======
->>>>>>> 954ebc9b
         rid = request_id or str(uuid.uuid4())
 
         # If we're in an async loop, schedule an async background persist (non-blocking)
@@ -2061,352 +2001,7 @@
                 return hits
         return await self.arecall(query, top_k, universe, request_id)
 
-<<<<<<< HEAD
-    def link(
-        self,
-        from_coord: tuple[float, float, float],
-        to_coord: tuple[float, float, float],
-        link_type: str = "related",
-        weight: float = 1.0,
-        request_id: str | None = None,
-    ) -> None:
-        """Create or strengthen a typed edge in the memory graph."""
-        self._require_healthy()
-        if self._http is None:
-            raise RuntimeError(
-                "MEMORY SERVICE UNAVAILABLE: link requires an HTTP memory backend."
-            )
-        try:
-            import uuid
-
-            rid = request_id or str(uuid.uuid4())
-            rid_hdr = {"X-Request-ID": rid}
-            self._http.post(
-                "/link",
-                json={
-                    "from_coord": f"{from_coord[0]},{from_coord[1]},{from_coord[2]}",
-                    "to_coord": f"{to_coord[0]},{to_coord[1]},{to_coord[2]}",
-                    "type": link_type,
-                    "weight": weight,
-                },
-                headers=rid_hdr,
-            )
-        except Exception as exc:
-            logger.debug("link request failed: %r", exc)
-
-    async def alink(
-        self,
-        from_coord: tuple[float, float, float],
-        to_coord: tuple[float, float, float],
-        link_type: str = "related",
-        weight: float = 1.0,
-        request_id: str | None = None,
-    ) -> None:
-        """Async helper mirroring :meth:`link` behaviour."""
-        if self._http_async is not None:
-            rid = request_id or str(uuid.uuid4())
-            headers = {"X-Request-ID": rid}
-            try:
-                await self._http_async.post(
-                    "/link",
-                    json={
-                        "from_coord": f"{from_coord[0]},{from_coord[1]},{from_coord[2]}",
-                        "to_coord": f"{to_coord[0]},{to_coord[1]},{to_coord[2]}",
-                        "type": link_type,
-                        "weight": weight,
-                    },
-                    headers=headers,
-                )
-                return
-            except Exception as exc:
-                logger.debug("async link request failed: %r", exc)
-
-        loop = asyncio.get_running_loop()
-        await loop.run_in_executor(
-            None,
-            lambda: self.link(
-                from_coord,
-                to_coord,
-                link_type=link_type,
-                weight=weight,
-                request_id=request_id,
-            ),
-        )
-
-    def links_from(
-        self,
-        start: Tuple[float, float, float],
-        type_filter: str | None = None,
-        limit: int = 50,
-    ) -> List[dict]:
-        """List outgoing edges with metadata from the memory service."""
-
-        if self._http is None:
-            raise RuntimeError(
-                "MEMORY SERVICE UNAVAILABLE: links_from requires an HTTP memory backend."
-            )
-
-        unlimited = int(limit) <= 0
-        max_items = None if unlimited else int(limit)
-        out: List[dict] = []
-        try:
-            body = {
-                "from_coord": [float(start[0]), float(start[1]), float(start[2])],
-                "type": str(type_filter) if type_filter else None,
-                "limit": int(limit),
-            }
-            resp = self._http.post("/neighbors", json=body)
-            data = self._response_json(resp)
-            if isinstance(data, dict):
-                edges = data.get("edges") or data.get("results") or []
-            else:
-                edges = []
-            for edge in edges:
-                try:
-                    raw_from = edge.get("from") or start
-                    raw_to = edge.get("to") or start
-                    if isinstance(raw_from, (list, tuple)) and len(raw_from) >= 3:
-                        from_vec = (
-                            float(raw_from[0]),
-                            float(raw_from[1]),
-                            float(raw_from[2]),
-                        )
-                    else:
-                        from_vec = (
-                            float(start[0]),
-                            float(start[1]),
-                            float(start[2]),
-                        )
-                    if isinstance(raw_to, (list, tuple)) and len(raw_to) >= 3:
-                        to_vec = (
-                            float(raw_to[0]),
-                            float(raw_to[1]),
-                            float(raw_to[2]),
-                        )
-                    else:
-                        to_vec = (
-                            float(start[0]),
-                            float(start[1]),
-                            float(start[2]),
-                        )
-                    if type_filter and edge.get("type") != type_filter:
-                        continue
-                    out.append(
-                        {
-                            "from": from_vec,
-                            "to": to_vec,
-                            "type": edge.get("type"),
-                            "weight": float(edge.get("weight", 1.0)),
-                        }
-                    )
-                    if (
-                        not unlimited
-                        and max_items is not None
-                        and len(out) >= max_items
-                    ):
-                        break
-                except Exception:
-                    continue
-        except Exception as exc:
-            logger.debug("links_from request failed: %r", exc)
-            return []
-
-        return out if unlimited else out[:max_items]
-
-    def unlink(
-        self,
-        from_coord: tuple[float, float, float],
-        to_coord: tuple[float, float, float],
-        link_type: str | None = None,
-        request_id: str | None = None,
-    ) -> bool:
-        """Remove a directed edge from the memory graph."""
-
-        if self._http is None:
-            raise RuntimeError(
-                "MEMORY SERVICE UNAVAILABLE: unlink requires an HTTP memory backend."
-            )
-
-        rid = request_id or str(uuid.uuid4())
-        headers = {"X-Request-ID": rid}
-        body = {
-            "from_coord": [
-                float(from_coord[0]),
-                float(from_coord[1]),
-                float(from_coord[2]),
-            ],
-            "to_coord": [
-                float(to_coord[0]),
-                float(to_coord[1]),
-                float(to_coord[2]),
-            ],
-            "type": link_type,
-        }
-
-        success, _, _ = self._http_post_with_retries_sync("/unlink", body, headers)
-        if not success:
-            raise RuntimeError("Memory service unavailable (unlink failed)")
-        return True
-
-    async def aunlink(
-        self,
-        from_coord: tuple[float, float, float],
-        to_coord: tuple[float, float, float],
-        link_type: str | None = None,
-        request_id: str | None = None,
-    ) -> bool:
-        """Async companion to :meth:`unlink`."""
-
-        if self._http_async is not None:
-            rid = request_id or str(uuid.uuid4())
-            headers = {"X-Request-ID": rid}
-            body = {
-                "from_coord": [
-                    float(from_coord[0]),
-                    float(from_coord[1]),
-                    float(from_coord[2]),
-                ],
-                "to_coord": [
-                    float(to_coord[0]),
-                    float(to_coord[1]),
-                    float(to_coord[2]),
-                ],
-                "type": link_type,
-            }
-            success, _, _ = await self._http_post_with_retries_async(
-                "/unlink", body, headers
-            )
-            if success:
-                return True
-
-        loop = asyncio.get_running_loop()
-        return await loop.run_in_executor(
-            None,
-            lambda: self.unlink(
-                from_coord,
-                to_coord,
-                link_type=link_type,
-                request_id=request_id,
-            ),
-        )
-
-    def prune_links(
-        self,
-        coord: tuple[float, float, float],
-        *,
-        weight_below: float | None = None,
-        max_degree: int | None = None,
-        type_filter: str | None = None,
-        request_id: str | None = None,
-    ) -> int:
-        """Prune outgoing edges using the remote memory service."""
-
-        if self._http is None:
-            raise RuntimeError(
-                "MEMORY SERVICE UNAVAILABLE: prune_links requires an HTTP memory backend."
-            )
-
-        rid = request_id or str(uuid.uuid4())
-        headers = {"X-Request-ID": rid}
-        body = {
-            "from_coord": [float(coord[0]), float(coord[1]), float(coord[2])],
-            "weight_below": weight_below,
-            "max_degree": max_degree,
-            "type": type_filter,
-        }
-        success, _, data = self._http_post_with_retries_sync("/prune", body, headers)
-        if success and isinstance(data, dict):
-            try:
-                removed = int(data.get("removed") or data.get("count") or 0)
-            except Exception:
-                removed = 0
-            return removed
-
-        raise RuntimeError("Memory service unavailable (prune_links failed)")
-
-    async def aprune_links(
-        self,
-        coord: tuple[float, float, float],
-        *,
-        weight_below: float | None = None,
-        max_degree: int | None = None,
-        type_filter: str | None = None,
-        request_id: str | None = None,
-    ) -> int:
-        """Async helper matching :meth:`prune_links`."""
-
-        if self._http_async is not None:
-            rid = request_id or str(uuid.uuid4())
-            headers = {"X-Request-ID": rid}
-            body = {
-                "from_coord": [float(coord[0]), float(coord[1]), float(coord[2])],
-                "weight_below": weight_below,
-                "max_degree": max_degree,
-                "type": type_filter,
-            }
-            success, _, data = await self._http_post_with_retries_async(
-                "/prune", body, headers
-            )
-            if success and isinstance(data, dict):
-                try:
-                    return int(data.get("removed") or data.get("count") or 0)
-                except Exception:
-                    return 0
-
-        loop = asyncio.get_running_loop()
-        return await loop.run_in_executor(
-            None,
-            lambda: self.prune_links(
-                coord,
-                weight_below=weight_below,
-                max_degree=max_degree,
-                type_filter=type_filter,
-                request_id=request_id,
-            ),
-        )
-
-    # --- Graph Analytics Helpers ---
-    def degree(self, node: Tuple[float, float, float]) -> int:
-        """Return the number of outgoing edges from *node* via the remote service."""
-
-        try:
-            neighbors = self.links_from(node, limit=1024)
-            return len(neighbors)
-        except Exception:
-            return 0
-
-    def centrality(self, node: Tuple[float, float, float]) -> float:
-        """Approximate degree centrality using remote neighbors only."""
-
-        try:
-            neighbors = self.links_from(node, limit=1024)
-            if not neighbors:
-                return 0.0
-            deg = float(len(neighbors))
-            unique_nodes: set[Tuple[float, float, float]] = {
-                (float(node[0]), float(node[1]), float(node[2]))
-            }
-            for edge in neighbors:
-                to_coord = edge.get("to")
-                if isinstance(to_coord, (list, tuple)) and len(to_coord) >= 3:
-                    unique_nodes.add(
-                        (
-                            float(to_coord[0]),
-                            float(to_coord[1]),
-                            float(to_coord[2]),
-                        )
-                    )
-            total = len(unique_nodes)
-            if total <= 1:
-                return 0.0
-            return deg / float(total - 1)
-        except Exception:
-            return 0.0
-
-    # --- Helper methods ---
-=======
     # --- Compatibility helper methods ---
->>>>>>> 954ebc9b
     def coord_for_key(
         self, key: str, universe: str | None = None
     ) -> Tuple[float, float, float]:
