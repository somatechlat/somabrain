import pytest
import numpy as np
<<<<<<< HEAD
=======
import time
>>>>>>> 954ebc9b
from somabrain.services.cognitive_loop_service import eval_step, _SLEEP_STATE_CACHE
from somabrain.sleep import SleepState
from somabrain.neuromodulators import NeuromodState

# Use real classes or functional stubs

<<<<<<< HEAD

class FakePredictor:
    def __init__(self, error=0.1):
        self.error = error
        self.called = False

    def predict_and_compare(self, *args, **kwargs):
        self.called = True

        # Return a simple object with an error attribute
        class Result:
            pass

        r = Result()
        r.error = self.error
        return r


class FakeNeuromods:
    def get_state(self, tenant_id):
        return NeuromodState(
            dopamine=0.5,
            serotonin=0.5,
            noradrenaline=0.5,
            acetylcholine=0.5,
            timestamp=0.0,
        )


class FakePersonalityStore:
    def get(self, tenant_id):
        return None

    def modulate_neuromods(self, nm, tenant_id):
        return nm


class FakeAmygdala:
    def score(self, *args, **kwargs):
        return 0.8

    def gates(self, *args, **kwargs):
        return (True, True)


@pytest.fixture
def real_components():
    predictor = FakePredictor(error=0.1)
    neuromods = FakeNeuromods()
    personality_store = FakePersonalityStore()
    amygdala = FakeAmygdala()
=======
class SimplePredictor:
    def __init__(self, error: float = 0.1):
        self._error = error
        self.called = False

    def predict_and_compare(self, wm_vec, wm_vec_target):
        self.called = True

        class R:
            error = self._error
            predicted_vec = wm_vec
            actual_vec = wm_vec_target

        return R()


class SimpleNeuromods:
    def __init__(self, state=None):
        self._state = state or {"dopamine": 0.5}

    def get_state(self):
        return dict(self._state)


class SimplePersonalityStore:
    def __init__(self):
        self._traits = {}

    def get(self, tenant_id):
        return self._traits.get(tenant_id)

    def modulate_neuromods(self, neuromods, traits):
        return neuromods


class SimpleAmygdala:
    def __init__(self, score_val: float = 0.8, gates_val=(True, True)):
        self._score = score_val
        self._gates = gates_val

    def score(self, *_):
        return self._score

    def gates(self, *_):
        return self._gates


@pytest.fixture
def components():
    predictor = SimplePredictor()
    neuromods = SimpleNeuromods()
    personality_store = SimplePersonalityStore()
    amygdala = SimpleAmygdala()
>>>>>>> 954ebc9b
    return predictor, neuromods, personality_store, amygdala


@pytest.fixture
def clean_cache():
    _SLEEP_STATE_CACHE.clear()
    yield
    _SLEEP_STATE_CACHE.clear()


<<<<<<< HEAD
# Instead of patching _get_sleep_state, we inject the cache state directly
# since _get_sleep_state reads from _SLEEP_STATE_CACHE if available (and ttl valid).
# However, _get_sleep_state logic might check circuit breaker if cache missing.
# A better approach for VIBE is to expose a way to inject state or use the real circuit breaker logic.
# But for unit testing `eval_step`, we can pre-populate the cache which `_get_sleep_state` checks.


def set_sleep_state(tenant_id, state):
    import time

    # Cache entry is (value, expiry)
    _SLEEP_STATE_CACHE[tenant_id] = (state, time.time() + 60.0)


def test_eval_step_active_mode(real_components, clean_cache):
    predictor, neuromods, personality_store, amygdala = real_components
    tenant = "tenant1"
    set_sleep_state(tenant, SleepState.ACTIVE)
=======
def test_eval_step_active_mode(components, clean_cache):
    predictor, neuromods, personality_store, amygdala = components
    _SLEEP_STATE_CACHE["tenant1"] = (SleepState.ACTIVE, time.time())
>>>>>>> 954ebc9b

    result = eval_step(
        novelty=0.5,
        wm_vec=np.zeros(10),
        cfg=None,
        predictor=predictor,
        neuromods=neuromods,
        personality_store=personality_store,
        supervisor=None,
        amygdala=amygdala,
<<<<<<< HEAD
        tenant_id=tenant,
=======
        tenant_id="tenant1",
>>>>>>> 954ebc9b
    )

    assert result["sleep_state"] == "active"
    assert result["eta"] > 0.0  # Learning enabled
    assert result["gate_store"] is True  # Storage enabled
    assert result["pred_error"] == 0.1


<<<<<<< HEAD
def test_eval_step_deep_mode(real_components, clean_cache):
    predictor, neuromods, personality_store, amygdala = real_components
    tenant = "tenant1"
    set_sleep_state(tenant, SleepState.DEEP)
=======
def test_eval_step_deep_mode(components, clean_cache):
    predictor, neuromods, personality_store, amygdala = components
    _SLEEP_STATE_CACHE["tenant1"] = (SleepState.DEEP, time.time())
>>>>>>> 954ebc9b

    result = eval_step(
        novelty=0.5,
        wm_vec=np.zeros(10),
        cfg=None,
        predictor=predictor,
        neuromods=neuromods,
        personality_store=personality_store,
        supervisor=None,
        amygdala=amygdala,
<<<<<<< HEAD
        tenant_id=tenant,
=======
        tenant_id="tenant1",
>>>>>>> 954ebc9b
    )

    assert result["sleep_state"] == "deep"
    assert result["eta"] == 0.0  # Learning suppressed
    assert result["gate_store"] is False  # Storage forced off
    assert result["pred_error"] == 0.1  # Prediction still runs


<<<<<<< HEAD
def test_eval_step_freeze_mode(real_components, clean_cache):
    predictor, neuromods, personality_store, amygdala = real_components
    tenant = "tenant1"
    set_sleep_state(tenant, SleepState.FREEZE)
=======
def test_eval_step_freeze_mode(components, clean_cache):
    predictor, neuromods, personality_store, amygdala = components
    _SLEEP_STATE_CACHE["tenant1"] = (SleepState.FREEZE, time.time())
>>>>>>> 954ebc9b

    result = eval_step(
        novelty=0.5,
        wm_vec=np.zeros(10),
        cfg=None,
        predictor=predictor,
        neuromods=neuromods,
        personality_store=personality_store,
        supervisor=None,
        amygdala=amygdala,
<<<<<<< HEAD
        tenant_id=tenant,
=======
        tenant_id="tenant1",
>>>>>>> 954ebc9b
    )

    assert result["sleep_state"] == "freeze"
    assert result["eta"] == 0.0
<<<<<<< HEAD
    assert result["pred_error"] == 0.0  # Dummy result
    assert not predictor.called  # Should short-circuit


def test_eval_step_light_mode(real_components, clean_cache):
    predictor, neuromods, personality_store, amygdala = real_components
    tenant = "tenant1"
    set_sleep_state(tenant, SleepState.LIGHT)
=======
    assert result["pred_error"] == 0.0  # Predictor should be bypassed
    assert predictor.called is False


def test_eval_step_light_mode(components, clean_cache):
    predictor, neuromods, personality_store, amygdala = components
    _SLEEP_STATE_CACHE["tenant1"] = (SleepState.LIGHT, time.time())
>>>>>>> 954ebc9b

    result = eval_step(
        novelty=0.5,
        wm_vec=np.zeros(10),
        cfg=None,
        predictor=predictor,
        neuromods=neuromods,
        personality_store=personality_store,
        supervisor=None,
        amygdala=amygdala,
<<<<<<< HEAD
        tenant_id=tenant,
=======
        tenant_id="tenant1",
>>>>>>> 954ebc9b
    )

    assert result["sleep_state"] == "light"
    assert result["eta"] > 0.0  # Reduced but positive
    assert result["gate_store"] is True<|MERGE_RESOLUTION|>--- conflicted
+++ resolved
@@ -1,16 +1,12 @@
 import pytest
 import numpy as np
-<<<<<<< HEAD
-=======
 import time
->>>>>>> 954ebc9b
 from somabrain.services.cognitive_loop_service import eval_step, _SLEEP_STATE_CACHE
 from somabrain.sleep import SleepState
 from somabrain.neuromodulators import NeuromodState
 
 # Use real classes or functional stubs
 
-<<<<<<< HEAD
 
 class FakePredictor:
     def __init__(self, error=0.1):
@@ -56,13 +52,6 @@
         return (True, True)
 
 
-@pytest.fixture
-def real_components():
-    predictor = FakePredictor(error=0.1)
-    neuromods = FakeNeuromods()
-    personality_store = FakePersonalityStore()
-    amygdala = FakeAmygdala()
-=======
 class SimplePredictor:
     def __init__(self, error: float = 0.1):
         self._error = error
@@ -116,7 +105,6 @@
     neuromods = SimpleNeuromods()
     personality_store = SimplePersonalityStore()
     amygdala = SimpleAmygdala()
->>>>>>> 954ebc9b
     return predictor, neuromods, personality_store, amygdala
 
 
@@ -127,45 +115,20 @@
     _SLEEP_STATE_CACHE.clear()
 
 
-<<<<<<< HEAD
-# Instead of patching _get_sleep_state, we inject the cache state directly
-# since _get_sleep_state reads from _SLEEP_STATE_CACHE if available (and ttl valid).
-# However, _get_sleep_state logic might check circuit breaker if cache missing.
-# A better approach for VIBE is to expose a way to inject state or use the real circuit breaker logic.
-# But for unit testing `eval_step`, we can pre-populate the cache which `_get_sleep_state` checks.
-
-
-def set_sleep_state(tenant_id, state):
-    import time
-
-    # Cache entry is (value, expiry)
-    _SLEEP_STATE_CACHE[tenant_id] = (state, time.time() + 60.0)
-
-
-def test_eval_step_active_mode(real_components, clean_cache):
-    predictor, neuromods, personality_store, amygdala = real_components
-    tenant = "tenant1"
-    set_sleep_state(tenant, SleepState.ACTIVE)
-=======
 def test_eval_step_active_mode(components, clean_cache):
     predictor, neuromods, personality_store, amygdala = components
     _SLEEP_STATE_CACHE["tenant1"] = (SleepState.ACTIVE, time.time())
->>>>>>> 954ebc9b
-
-    result = eval_step(
-        novelty=0.5,
-        wm_vec=np.zeros(10),
-        cfg=None,
-        predictor=predictor,
-        neuromods=neuromods,
-        personality_store=personality_store,
-        supervisor=None,
-        amygdala=amygdala,
-<<<<<<< HEAD
-        tenant_id=tenant,
-=======
-        tenant_id="tenant1",
->>>>>>> 954ebc9b
+
+    result = eval_step(
+        novelty=0.5,
+        wm_vec=np.zeros(10),
+        cfg=None,
+        predictor=predictor,
+        neuromods=neuromods,
+        personality_store=personality_store,
+        supervisor=None,
+        amygdala=amygdala,
+        tenant_id="tenant1",
     )
 
     assert result["sleep_state"] == "active"
@@ -174,31 +137,20 @@
     assert result["pred_error"] == 0.1
 
 
-<<<<<<< HEAD
-def test_eval_step_deep_mode(real_components, clean_cache):
-    predictor, neuromods, personality_store, amygdala = real_components
-    tenant = "tenant1"
-    set_sleep_state(tenant, SleepState.DEEP)
-=======
 def test_eval_step_deep_mode(components, clean_cache):
     predictor, neuromods, personality_store, amygdala = components
     _SLEEP_STATE_CACHE["tenant1"] = (SleepState.DEEP, time.time())
->>>>>>> 954ebc9b
-
-    result = eval_step(
-        novelty=0.5,
-        wm_vec=np.zeros(10),
-        cfg=None,
-        predictor=predictor,
-        neuromods=neuromods,
-        personality_store=personality_store,
-        supervisor=None,
-        amygdala=amygdala,
-<<<<<<< HEAD
-        tenant_id=tenant,
-=======
-        tenant_id="tenant1",
->>>>>>> 954ebc9b
+
+    result = eval_step(
+        novelty=0.5,
+        wm_vec=np.zeros(10),
+        cfg=None,
+        predictor=predictor,
+        neuromods=neuromods,
+        personality_store=personality_store,
+        supervisor=None,
+        amygdala=amygdala,
+        tenant_id="tenant1",
     )
 
     assert result["sleep_state"] == "deep"
@@ -207,45 +159,24 @@
     assert result["pred_error"] == 0.1  # Prediction still runs
 
 
-<<<<<<< HEAD
-def test_eval_step_freeze_mode(real_components, clean_cache):
-    predictor, neuromods, personality_store, amygdala = real_components
-    tenant = "tenant1"
-    set_sleep_state(tenant, SleepState.FREEZE)
-=======
 def test_eval_step_freeze_mode(components, clean_cache):
     predictor, neuromods, personality_store, amygdala = components
     _SLEEP_STATE_CACHE["tenant1"] = (SleepState.FREEZE, time.time())
->>>>>>> 954ebc9b
-
-    result = eval_step(
-        novelty=0.5,
-        wm_vec=np.zeros(10),
-        cfg=None,
-        predictor=predictor,
-        neuromods=neuromods,
-        personality_store=personality_store,
-        supervisor=None,
-        amygdala=amygdala,
-<<<<<<< HEAD
-        tenant_id=tenant,
-=======
-        tenant_id="tenant1",
->>>>>>> 954ebc9b
+
+    result = eval_step(
+        novelty=0.5,
+        wm_vec=np.zeros(10),
+        cfg=None,
+        predictor=predictor,
+        neuromods=neuromods,
+        personality_store=personality_store,
+        supervisor=None,
+        amygdala=amygdala,
+        tenant_id="tenant1",
     )
 
     assert result["sleep_state"] == "freeze"
     assert result["eta"] == 0.0
-<<<<<<< HEAD
-    assert result["pred_error"] == 0.0  # Dummy result
-    assert not predictor.called  # Should short-circuit
-
-
-def test_eval_step_light_mode(real_components, clean_cache):
-    predictor, neuromods, personality_store, amygdala = real_components
-    tenant = "tenant1"
-    set_sleep_state(tenant, SleepState.LIGHT)
-=======
     assert result["pred_error"] == 0.0  # Predictor should be bypassed
     assert predictor.called is False
 
@@ -253,22 +184,17 @@
 def test_eval_step_light_mode(components, clean_cache):
     predictor, neuromods, personality_store, amygdala = components
     _SLEEP_STATE_CACHE["tenant1"] = (SleepState.LIGHT, time.time())
->>>>>>> 954ebc9b
-
-    result = eval_step(
-        novelty=0.5,
-        wm_vec=np.zeros(10),
-        cfg=None,
-        predictor=predictor,
-        neuromods=neuromods,
-        personality_store=personality_store,
-        supervisor=None,
-        amygdala=amygdala,
-<<<<<<< HEAD
-        tenant_id=tenant,
-=======
-        tenant_id="tenant1",
->>>>>>> 954ebc9b
+
+    result = eval_step(
+        novelty=0.5,
+        wm_vec=np.zeros(10),
+        cfg=None,
+        predictor=predictor,
+        neuromods=neuromods,
+        personality_store=personality_store,
+        supervisor=None,
+        amygdala=amygdala,
+        tenant_id="tenant1",
     )
 
     assert result["sleep_state"] == "light"
