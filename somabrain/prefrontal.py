--- conflicted
+++ resolved
@@ -1,20 +1,5 @@
 """Prefrontal module for SomaBrain.
 
-<<<<<<< HEAD
-This module provides a minimal implementation of the *prefrontal* component
-referenced throughout the code base. The original project expects a fairly
-complex executive‑control system; however, for the purpose of keeping the
-repository import‑compatible during testing we supply a lightweight implementation.
-
-The implementation includes:
-* ``PrefrontalConfig`` – a simple configuration holder using ``dataclasses``.
-* ``PrefrontalCortex`` – the main class instantiated in ``app.py``. It stores the
-  configuration and exposes a ``process`` method that can be extended later.
-
-Both classes are deliberately minimal but type‑annotated and documented so that
-future developers can replace them with a full‑featured version without breaking
-existing imports.
-=======
 This module provides the prefrontal cortex component for executive control
 functions. The implementation includes:
 
@@ -25,7 +10,6 @@
 The current implementation provides pass-through processing. Executive control
 policies, attention modulation, and other cognitive functions can be added
 by extending the ``process`` method.
->>>>>>> 954ebc9b
 """
 
 from __future__ import annotations
@@ -63,14 +47,6 @@
 
 
 class PrefrontalCortex:
-<<<<<<< HEAD
-    """A minimal implementation of the prefrontal cortex.
-
-    The class stores the provided ``PrefrontalConfig`` and offers a ``process``
-    method that can be used by the rest of the system. The method currently
-    performs a pass-through operation and returns the input unchanged, acting as a
-    baseline for executive‑function logic.
-=======
     """Prefrontal cortex for executive control functions.
 
     The class stores configuration and provides a ``process`` method for
@@ -83,7 +59,6 @@
         The cortex configuration.
     state : dict
         Internal state storage.
->>>>>>> 954ebc9b
     """
 
     def __init__(self, config: PrefrontalConfig | None = None) -> None:
@@ -91,14 +66,6 @@
         self.state: Dict[str, Any] = {}
 
     def process(self, data: Any) -> Any:
-<<<<<<< HEAD
-        """Process *data* through the prefrontal cortex.
-
-        Currently performs a pass-through. Real implementations would
-        apply executive‑control policies, attention modulation, etc.
-        """
-        # Pass-through logic - minimal implementation
-=======
         """Process data through the prefrontal cortex.
 
         The original stub performed a trivial pass‑through.  To satisfy the
@@ -134,7 +101,6 @@
         if isinstance(data, (int, float)):
             return data * threshold
         # Non‑numeric payload – return unchanged.
->>>>>>> 954ebc9b
         return data
 
     def __repr__(self) -> str:
