--- conflicted
+++ resolved
@@ -20,24 +20,16 @@
 
 import asyncio
 import logging
-<<<<<<< HEAD
-import time
-=======
->>>>>>> 954ebc9b
 from typing import List
 
 from somabrain.config import Config
 from somabrain.memory_client import MemoryClient
-<<<<<<< HEAD
-# Fix: Import get_session_factory from storage.db, not db
-=======
 
 # NOTE: The project’s database utilities live under ``somabrain.storage.db``.
 # Historically this module imported ``get_session_factory`` from ``somabrain.db``
 # which no longer exists, causing an ``ImportError`` during test collection.
 # Updating the import ensures the outbox sync worker uses the correct session
 # factory implementation shared across the code‑base.
->>>>>>> 954ebc9b
 from somabrain.storage.db import get_session_factory
 from somabrain.db.models.outbox import OutboxEvent
 from somabrain.metrics import MEMORY_OUTBOX_SYNC_TOTAL, report_outbox_pending
