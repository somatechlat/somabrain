--- conflicted
+++ resolved
@@ -106,15 +106,8 @@
                         return True
                 return False
 
-<<<<<<< HEAD
-            if ql and (not any(_lex_match(p) for p in mem_payloads)):
-                coord = mem_client.coord_for_key(text, universe=universe)
-                # payload_for_coords is removed, just try to get it directly if possible via client
-                pass
-=======
             # Direct coordinate lookup removed - payloads_for_coords not available
             pass
->>>>>>> 954ebc9b
         except Exception:
             pass
     # Lexical/token-aware boost: if the query looks like a short unique token or
@@ -157,17 +150,6 @@
                 ]
     except Exception:
         pass
-<<<<<<< HEAD
-    # Deterministic read-your-writes alternative:
-    # If no payloads were returned via SDR/recall, derive the coordinate
-    # from the query text (used as key on store) and fetch directly.
-    if not mem_payloads:
-        try:
-            pass
-        except Exception:
-            pass
-=======
->>>>>>> 954ebc9b
     # Filter by universe if any
     if universe:
         mem_payloads = [
