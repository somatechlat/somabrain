<<<<<<< HEAD
"""Unit tests for the outbox synchronization worker.

These tests verify the core helper ``_send_event`` using real but local/in-memory implementations.
The tests use dependency injection where possible or lightweight local classes.

All code follows the VIBE CODING RULES: full type hints, docstrings, no
place‑holders, and deterministic behavior.
"""

from __future__ import annotations

import pytest
from typing import Any, Tuple

# Use the real OutboxEvent class if possible, or a compatible dataclass if not easily instantiable without DB.
# Assuming OutboxEvent is a SQLAlchemy model, we can instantiate it directly.
from somabrain.db.outbox import OutboxEvent
=======
"""Integration-flavored checks for outbox sync helper using real services."""

from __future__ import annotations

import os
import pytest
import httpx
>>>>>>> 954ebc9b

from somabrain.config import get_config
from somabrain.db.models.outbox import OutboxEvent
from somabrain.memory_client import MemoryClient
from somabrain.services.outbox_sync import _send_event


<<<<<<< HEAD
class LocalMemoryClient:
    """Local, functional implementation of MemoryClient for testing.

    This class implements the `_store_http_sync` contract
    deterministically based on initialization parameters.
    """

    def __init__(self, succeed: bool = True):
        self._succeed = succeed
        self.last_stored_body = None

    def _store_http_sync(self, body: dict, headers: dict) -> Tuple[bool, Any]:
        """Real implementation of the storage interface for testing."""
        if self._succeed:
            self.last_stored_body = body
            return (True, {"status": "ok", "id": "local-123"})
        else:
            return (False, {"status": "error", "reason": "simulated failure"})
=======
def _memory_available(url: str) -> bool:
    try:
        resp = httpx.get(url.rstrip("/") + "/health", timeout=2.0)
        return resp.status_code < 500
    except Exception:
        return False


MEM_URL = os.environ.get("SOMABRAIN_MEMORY_URL", "http://localhost:9595")
>>>>>>> 954ebc9b


@pytest.mark.asyncio
async def test_send_event_success() -> None:
    """When the client reports success, ``_send_event`` returns ``True``."""
<<<<<<< HEAD

    # Use real OutboxEvent model
    event = OutboxEvent(
        id=1, payload={"foo": "bar"}, dedupe_key="key-1", status="pending", retries=0
    )

    # Use local functional client
    client = LocalMemoryClient(succeed=True)

=======
    assert _memory_available(
        MEM_URL
    ), "Memory service must be reachable for outbox sync tests"
    event = OutboxEvent(
        id=1,
        topic="memory_write",
        payload={"foo": "bar"},
        dedupe_key="key-1",
        tenant_id="test",
    )
    client = MemoryClient(get_config())
>>>>>>> 954ebc9b
    result = await _send_event(client, event)

    assert result is True
    assert client.last_stored_body is not None
    # Verify payload structure matches what _send_event constructs
    # Corrected keys to match somabrain/services/outbox_sync.py logic:
    # body = { "key": event.dedupe_key, "value": event.payload, "universe": ... }
    assert client.last_stored_body["value"] == {"foo": "bar"}
    assert client.last_stored_body["key"] == "key-1"


@pytest.mark.asyncio
async def test_send_event_failure() -> None:
    """When the client reports failure, ``_send_event`` returns ``False``."""
<<<<<<< HEAD

    event = OutboxEvent(
        id=2, payload={"baz": 123}, dedupe_key="key-2", status="pending", retries=0
    )

    client = LocalMemoryClient(succeed=False)

=======
    assert _memory_available(
        MEM_URL
    ), "Memory service must be reachable for outbox sync tests"
    # Use invalid payload to provoke failure
    event = OutboxEvent(
        id=2,
        topic="memory_write",
        payload={"foo": object()},  # not JSON serializable
        dedupe_key="key-2",
        tenant_id="test",
    )
    client = MemoryClient(get_config())
>>>>>>> 954ebc9b
    result = await _send_event(client, event)

    assert result is False
    assert client.last_stored_body is None<|MERGE_RESOLUTION|>--- conflicted
+++ resolved
@@ -1,22 +1,3 @@
-<<<<<<< HEAD
-"""Unit tests for the outbox synchronization worker.
-
-These tests verify the core helper ``_send_event`` using real but local/in-memory implementations.
-The tests use dependency injection where possible or lightweight local classes.
-
-All code follows the VIBE CODING RULES: full type hints, docstrings, no
-place‑holders, and deterministic behavior.
-"""
-
-from __future__ import annotations
-
-import pytest
-from typing import Any, Tuple
-
-# Use the real OutboxEvent class if possible, or a compatible dataclass if not easily instantiable without DB.
-# Assuming OutboxEvent is a SQLAlchemy model, we can instantiate it directly.
-from somabrain.db.outbox import OutboxEvent
-=======
 """Integration-flavored checks for outbox sync helper using real services."""
 
 from __future__ import annotations
@@ -24,7 +5,6 @@
 import os
 import pytest
 import httpx
->>>>>>> 954ebc9b
 
 from somabrain.config import get_config
 from somabrain.db.models.outbox import OutboxEvent
@@ -32,26 +12,6 @@
 from somabrain.services.outbox_sync import _send_event
 
 
-<<<<<<< HEAD
-class LocalMemoryClient:
-    """Local, functional implementation of MemoryClient for testing.
-
-    This class implements the `_store_http_sync` contract
-    deterministically based on initialization parameters.
-    """
-
-    def __init__(self, succeed: bool = True):
-        self._succeed = succeed
-        self.last_stored_body = None
-
-    def _store_http_sync(self, body: dict, headers: dict) -> Tuple[bool, Any]:
-        """Real implementation of the storage interface for testing."""
-        if self._succeed:
-            self.last_stored_body = body
-            return (True, {"status": "ok", "id": "local-123"})
-        else:
-            return (False, {"status": "error", "reason": "simulated failure"})
-=======
 def _memory_available(url: str) -> bool:
     try:
         resp = httpx.get(url.rstrip("/") + "/health", timeout=2.0)
@@ -61,23 +21,11 @@
 
 
 MEM_URL = os.environ.get("SOMABRAIN_MEMORY_URL", "http://localhost:9595")
->>>>>>> 954ebc9b
 
 
 @pytest.mark.asyncio
 async def test_send_event_success() -> None:
     """When the client reports success, ``_send_event`` returns ``True``."""
-<<<<<<< HEAD
-
-    # Use real OutboxEvent model
-    event = OutboxEvent(
-        id=1, payload={"foo": "bar"}, dedupe_key="key-1", status="pending", retries=0
-    )
-
-    # Use local functional client
-    client = LocalMemoryClient(succeed=True)
-
-=======
     assert _memory_available(
         MEM_URL
     ), "Memory service must be reachable for outbox sync tests"
@@ -89,7 +37,6 @@
         tenant_id="test",
     )
     client = MemoryClient(get_config())
->>>>>>> 954ebc9b
     result = await _send_event(client, event)
 
     assert result is True
@@ -104,15 +51,6 @@
 @pytest.mark.asyncio
 async def test_send_event_failure() -> None:
     """When the client reports failure, ``_send_event`` returns ``False``."""
-<<<<<<< HEAD
-
-    event = OutboxEvent(
-        id=2, payload={"baz": 123}, dedupe_key="key-2", status="pending", retries=0
-    )
-
-    client = LocalMemoryClient(succeed=False)
-
-=======
     assert _memory_available(
         MEM_URL
     ), "Memory service must be reachable for outbox sync tests"
@@ -125,7 +63,6 @@
         tenant_id="test",
     )
     client = MemoryClient(get_config())
->>>>>>> 954ebc9b
     result = await _send_event(client, event)
 
     assert result is False
